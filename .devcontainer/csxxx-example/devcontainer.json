--- conflicted
+++ resolved
@@ -8,15 +8,6 @@
   // This command runs the current deployment at Berkeley
   // "postAttachCommand" : "export HOST_JOBS_DIR=/tmp/pl_jobqueue && sudo docker run -it --rm -p 4000:3000 -v $HOST_JOBS_DIR:/jobs -v /pl-ucb-csxxx/:/course -v /var/run/docker.sock:/var/run/docker.sock ucbcbt/ucb-prairielearn:latest",
 
-<<<<<<< HEAD
-    "features": {
-        "ghcr.io/devcontainers/features/python:1": {
-            "version" : "3.10"
-        },
-        // "ghcr.io/devcontainers/features/docker-in-docker:2": {}
-        "ghcr.io/devcontainers/features/docker-outside-of-docker:1": {}
-    }
-=======
   "features": {
     "ghcr.io/devcontainers/features/python:1": {
       "version" : "3.10"
@@ -24,5 +15,4 @@
     // "ghcr.io/devcontainers/features/docker-in-docker:2": {}
     "ghcr.io/devcontainers/features/docker-outside-of-docker:1": {}
   }
->>>>>>> a2234e12
 }