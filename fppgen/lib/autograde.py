from abc import ABC, abstractmethod
from typing import Dict, Union
<<<<<<< HEAD
from subprocess import run, PIPE
=======
from json import loads, dumps
>>>>>>> cef47e6a
from os import makedirs, path, popen
from shutil import copytree
from json import (
    loads as json_loads, 
    dumps as json_dumps
)
from yaml import (
    load as yaml_load,
    Loader as Yaml_Loader,
    YAMLError,
)

from lib.name_visitor import AnnotatedName, generate_server, SERVER_DEFAULT
from lib.consts import TEST_DEFAULT
from lib.io_helpers import write_to, Bcolors
from lib.generate_test import make_test_file

DEFAULT_GEMFILE = """source 'https://www.rubygems.org'

gem 'rspec'
gem 'json'
"""
RUBY_SETUP_CMD = """rvm use 2.6.10 && bundle package"""

class AutograderConfig(ABC):

    @abstractmethod
    def info_json_update(self) -> Dict[str, Union[str, Dict[str, Union[bool, str, int]]]]:
        pass

    @abstractmethod
    def populate_tests_dir(self, test_dir: str, answer_code: str, setup_code: str, test_region: str,
<<<<<<< HEAD
                    source_dir: str, pre_code: str = '', post_code: str = '', log_details: bool = True) -> None:
=======
                    pre_code: str = '', post_code: str = '', log_details: bool = True) -> None:
>>>>>>> cef47e6a
        pass

    def clean_tests_dir(self, test_dir: str) -> None:
        return 

    def generate_server(self, setup_code: str, answer_code: str, *,
                    no_ast: bool = False, tab: str = '    ') -> tuple[str, list[AnnotatedName], list[AnnotatedName]]:
        return (SERVER_DEFAULT, [], [])


autograders: Dict[str, AutograderConfig] = {}

def register_autograder(extension: str = ''):
    with_dot = ('' if extension[0] == '.' else '.') + extension
    without_dot = extension[1:] if extension[0] == '.' else extension

    def add_autograder(cls: AutograderConfig) -> AutograderConfig:
        autograders.update({ with_dot : cls,
                             without_dot : cls })
        return cls
    return add_autograder

def new_autograder_from_ext(extension: str) -> AutograderConfig:
    if extension not in autograders:
        if extension in ("fpp", ''):
            Bcolors.warn('Autograder not specified! Add the "autograder" field ' + \
                        'to the metadata of the source file with the extension' + \
                        ' of the autograder to use (e.g. "rb" for ruby)')
        else:
            Bcolors.warn(f"Autograder for extension '{extension}' not found!")
        print("- Defaulting to Python autograder")
    return autograders.get(extension, PythonAutograder)()

@register_autograder(extension='.py')
class PythonAutograder(AutograderConfig):

    def info_json_update(self) -> Dict[str, Union[str, Dict[str, Union[bool, str, int]]]]:
        return {
            'gradingMethod': 'External',
            'externalGradingOptions': {
                'enabled': True,
                'image': 'prairielearn/grader-python',
                'entrypoint': '/python_autograder/run.sh',
                'timeout': 5
            }
        }

    def populate_tests_dir(self, test_dir: str, answer_code: str, setup_code: str, test_region: str,
<<<<<<< HEAD
                    source_dir: str, pre_code: str = '', post_code: str = '', log_details: bool = True) -> None:
=======
                    pre_code: str = '', post_code: str = '', log_details: bool = True) -> None:
>>>>>>> cef47e6a
        test_region = test_region if test_region != "" else TEST_DEFAULT
        try:
            try:
                json = loads(test_region)
                success, test_file = True, make_test_file(json)
            except Exception as e:
                success, test_file = False, test_region

            if success and log_details:
                Bcolors.info('  - Generating tests/test.py from json test region')
                write_to(test_dir, 'test_source.json', test_region)
        except SyntaxError as e:
            if log_details:
                Bcolors.fail('    * Generating tests from json failed with error:', e.msg)
                Bcolors.warn('    - Recovering by using test region as python file')
            test_file = test_region

        write_to(test_dir, 'test.py', test_file)
        write_to(test_dir, 'ans.py', "\n".join([pre_code, answer_code, post_code]))
        write_to(test_dir, 'setup_code.py', setup_code)

    def generate_server(self, setup_code: str, answer_code: str, *,
                    no_ast: bool = False, tab: str = '    ') -> tuple[str, list[AnnotatedName], list[AnnotatedName]]:
        return generate_server(setup_code, answer_code, no_ast=no_ast, tab=tab)


@register_autograder(extension='.rb')
class RubyAutograder(AutograderConfig):

    def info_json_update(self) -> Dict[str, Union[str, Dict[str, Union[bool, str, int]]]]:
        return {
            'gradingMethod': 'External',
            'externalGradingOptions': {
                'enabled': True,
                'image': 'saasbook/pl-fpp-ruby-autograder',
                'entrypoint': '/grader/run.py',
                'timeout': 30
            }
        }

    def populate_tests_dir(self, test_dir: str, answer_code: str, setup_code: str, test_region: str,
<<<<<<< HEAD
                    source_dir: str, pre_code: str = '', post_code: str = '', log_details: bool = True) -> None:
=======
                    pre_code: str = '', post_code: str = '', log_details: bool = True) -> None:
>>>>>>> cef47e6a
        app_dir = path.join(path.dirname(f"{test_dir}/"), "app")
        spec_dir = path.join(path.dirname(f"{app_dir}/"), "spec")
        makedirs(spec_dir, exist_ok=True)

        if log_details:
            Bcolors.info('  - Generating grader metadata')

        metadata = dumps({
            "submission_file": "script.rb",
            "submission_root": "",
            "submit_to_line" : -1,
            "pre-text": f"{pre_code}\n", 
            "post-text": f"{post_code}\n",
            "grading_exclusions" : [
            ]
        })

        write_to(spec_dir, 'script_spec.rb', "require_relative '../script.rb'\n\n" + test_region)
        write_to(app_dir, 'script.rb', setup_code)
        write_to(app_dir, 'Gemfile', DEFAULT_GEMFILE)
        write_to(test_dir, 'meta.json', metadata)
        write_to(test_dir, 'solution', answer_code)

    def clean_tests_dir(self, test_dir: str, app_dirname: str = "app") -> None:
        app_dir = path.join(path.dirname(f"{test_dir}/"), app_dirname)
        print(f"Installing gems locally in `{app_dir}` with `{RUBY_SETUP_CMD}` ... ", end="")
        with popen(f"cd {app_dir} && " + RUBY_SETUP_CMD) as out:
            out.read()
            # this print is here to join the thread that runs the command and 
            #   prevent the generator from exiting before gems are installed
            print("Done") 

    def generate_server(self, setup_code: str, answer_code: str, *,
                    no_ast: bool = False, tab: str = '    ') -> tuple[str, list[AnnotatedName], list[AnnotatedName]]:
        return super().generate_server(setup_code, answer_code, no_ast=no_ast, tab=tab)

@register_autograder(extension='.rspec')
class RSpecAutograder(RubyAutograder):

    def info_json_update(self) -> Dict[str, str | Dict[str, bool | str | int]]:
        return {
            'gradingMethod': 'External',
            'externalGradingOptions': {
                'enabled': True,
                'image': 'saasbook/pl-rspec-autograder',
                'entrypoint': '/grader/run.py',
                'timeout': 60
            }
        }

    def _apply_mutation(self, app_dir: str, variant_dir: str, filename: str, patch_str: str) -> int:
        """runs `patch` on the filename with patchfile input `mutations` and returns the error code"""
        in_file = path.join(app_dir, filename)
        out_file = path.join(variant_dir, filename)

        command = [
            "patch",
            "--normal",
            "-o", out_file,
            in_file,
        ]

        return_code = run(command, input=f"{patch_str}\n".encode(), stderr=PIPE).returncode
        return return_code

    def populate_tests_dir(self, test_dir: str, answer_code: str, setup_code: str, test_region: str,
                    source_dir: str, pre_code: str = '', post_code: str = '', log_details: bool = True) -> None:
        # 1) put solution in tests/solution/_submission_file
        # 2) put AG metadata in tests/meta.json
        # 3) put application in tests/common/ (e.g. tests/common/file_at_root.rb)
        # 4) put mutations in tests/var_{variant_name}/file_at_root.rb

        test_dir = path.dirname(f"{test_dir}/")

        ## 1) put solution in tests/solution/_submission_file
        # solution_code = "\n".join([pre_code, answer_code, post_code])
        solution_dir = path.join(test_dir, "solution")
        makedirs(solution_dir, exist_ok=True)
        if log_details:
            print(f"  - Copying solution to {solution_dir} ...")
        write_to(solution_dir, "_submission_file", answer_code)

        ## 2) put AG metadata in tests/meta.json
        try:
            testing_data = yaml_load(test_region, Loader=Yaml_Loader)
        except YAMLError as e:
            raise GenerationError(f"Could not parse YAML in `test` region!") from e
        testing_data["pre-text"] = pre_code
        testing_data["post-text"] = post_code
        if log_details:
            print(f"  - Writing autograder metadata to {test_dir}/meta.json ...")
        write_to(test_dir, "meta.json", json_dumps(testing_data))

        ## 3) put application in tests/common/ (e.g. tests/common/file_at_root.rb)
        common_dir = path.join(test_dir, "common/")
        app_dir = path.join(path.dirname(f"{source_dir}/"), setup_code.strip() + "/")
        if not path.isdir(app_dir):
            raise FileNotFoundError(f"System Under Test was not found at {app_dir}! You may need to modify the `setup_code` region")
        if log_details:
            print(f"  - Copying SUT from {app_dir} to {common_dir} ...")
        copytree(app_dir, common_dir, dirs_exist_ok=True)

        ## 4) put mutations in tests/var_{variant_name}/file_at_root.rb
        # each suite has a set of mutations
        for variant, data in testing_data["mutations"].items():
            variant_dir = path.join(test_dir, f"var_{variant}")
            makedirs(variant_dir, exist_ok=True)
            files = data["files"]

            for file, patch_str in files.items():
                file_path = path.join(variant_dir, file)
                file_dir = path.dirname(file_path)
                makedirs(file_dir, exist_ok=True)

                if log_details:
                    print(f"  - Applying mutation to {file} ...")
                err: int = self._apply_mutation(app_dir, variant_dir, file, patch_str)
                if err: # make sure to swap file and mutations args
                    raise ChildProcessError(f"Unexpected error when applying mutation to {file} in variant {variant}: Exited with code {err}")

    def clean_tests_dir(self, test_dir: str) -> None:
        return super().clean_tests_dir(test_dir, app_dirname = "common")<|MERGE_RESOLUTION|>--- conflicted
+++ resolved
@@ -1,10 +1,6 @@
 from abc import ABC, abstractmethod
 from typing import Dict, Union
-<<<<<<< HEAD
 from subprocess import run, PIPE
-=======
-from json import loads, dumps
->>>>>>> cef47e6a
 from os import makedirs, path, popen
 from shutil import copytree
 from json import (
@@ -37,11 +33,7 @@
 
     @abstractmethod
     def populate_tests_dir(self, test_dir: str, answer_code: str, setup_code: str, test_region: str,
-<<<<<<< HEAD
-                    source_dir: str, pre_code: str = '', post_code: str = '', log_details: bool = True) -> None:
-=======
-                    pre_code: str = '', post_code: str = '', log_details: bool = True) -> None:
->>>>>>> cef47e6a
+                    source_dir: str, pre_code: str = '', post_code: str = '', log_details: bool = True) -> None:
         pass
 
     def clean_tests_dir(self, test_dir: str) -> None:
@@ -90,11 +82,7 @@
         }
 
     def populate_tests_dir(self, test_dir: str, answer_code: str, setup_code: str, test_region: str,
-<<<<<<< HEAD
-                    source_dir: str, pre_code: str = '', post_code: str = '', log_details: bool = True) -> None:
-=======
-                    pre_code: str = '', post_code: str = '', log_details: bool = True) -> None:
->>>>>>> cef47e6a
+                    source_dir: str, pre_code: str = '', post_code: str = '', log_details: bool = True) -> None:
         test_region = test_region if test_region != "" else TEST_DEFAULT
         try:
             try:
@@ -136,11 +124,7 @@
         }
 
     def populate_tests_dir(self, test_dir: str, answer_code: str, setup_code: str, test_region: str,
-<<<<<<< HEAD
-                    source_dir: str, pre_code: str = '', post_code: str = '', log_details: bool = True) -> None:
-=======
-                    pre_code: str = '', post_code: str = '', log_details: bool = True) -> None:
->>>>>>> cef47e6a
+                    source_dir: str, pre_code: str = '', post_code: str = '', log_details: bool = True) -> None:
         app_dir = path.join(path.dirname(f"{test_dir}/"), "app")
         spec_dir = path.join(path.dirname(f"{app_dir}/"), "spec")
         makedirs(spec_dir, exist_ok=True)
