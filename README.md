--- conflicted
+++ resolved
@@ -1,13 +1,8 @@
-<<<<<<< HEAD
-# [The Faded Parsons Element](https://github.com/ace-lab/faded-parsons-element)
-This repository contains the Berkeley Faded Parson's element and is designed to be used as a submodule. Please see the [wiki for more information](https://github.com/ace-lab/faded-parsons-element/wiki)
-=======
 # [The Faded Parsons Element](https://github.com/ace-lab/pl-faded-parsons)
 This repository contains the Berkeley Faded Parson's element and is designed to be used as a submodule.
 **Note, however, that the PrairieLearn server doesn't handle submodules properly when syncing a GitHub repo,**
 so to use this in a course, either the course's `elements/` subdirectory will need to contain a **copy** of this repo,
 or the top-level `elements/` directory of the PrairieLearn build itself will need a copy of it.
->>>>>>> d238ac2a
 
 ## Adding to Your Projects (for development only)
 
